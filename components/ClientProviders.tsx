'use client';

import { ReactNode, useEffect } from 'react';
// import { NostrProvider } from '@/context/NostrContext';
import NostrProvider from '@/components/NostrProvider'
import dynamic from 'next/dynamic';
import { migrateStorageItems } from '@/utils/storageUtils';
import useRelays from '@/hooks/useRelays';

const DynamicNostrLoginProvider = dynamic(
  () => import('@nostrify/react/login').then((mod) => mod.NostrLoginProvider),
  { ssr: false }
);

import { QueryClient, QueryClientProvider } from "@tanstack/react-query";
<<<<<<< HEAD
=======
import { AppProvider } from './AppProvider';
import { AppConfig } from '@/context/AppContext';

const presetRelays = [
  { url: 'wss://relay.chorus.community', name: 'Chorus' },
  { url: 'wss://relay.damus.io', name: 'Damus' },
  { url: 'wss://ditto.pub/relay', name: 'Ditto' },
  { url: 'wss://relay.nostr.band', name: 'Nostr.Band' },
  { url: 'wss://relay.primal.net', name: 'Primal' },
];

>>>>>>> 74b115ef
const queryClient = new QueryClient({
  defaultOptions: {
    queries: {
      refetchOnWindowFocus: false,
      staleTime: 60000, // 1 minute
      gcTime: Infinity,
    },
  },
});

const defaultConfig: AppConfig = {
  relayUrls: [
...presetRelays.slice(0, 3).map(relay => relay.url),
  ]
};

export default function ClientProviders({ children }: { children: ReactNode }) {
  // Run storage migration on app startup
  useEffect(() => {
    migrateStorageItems();
  }, []); 

  // Load user-configured relays (no hardcoded defaults)
  const { relays } = useRelays();

  return (
<<<<<<< HEAD
    <DynamicNostrLoginProvider storageKey='nostr:login'>
      <NostrProvider relays={relays}>
        <QueryClientProvider client={queryClient}>
          {children}
        </QueryClientProvider>
      </NostrProvider>
    </DynamicNostrLoginProvider>
=======
    <AppProvider storageKey="nostr:app-config" defaultConfig={defaultConfig} presetRelays={presetRelays}>
      <DynamicNostrLoginProvider storageKey='nostr:login'>
        <NostrProvider>
          <QueryClientProvider client={queryClient}>
            {children}
          </QueryClientProvider>
        </NostrProvider>
      </DynamicNostrLoginProvider>
    </AppProvider>
>>>>>>> 74b115ef
  );
}<|MERGE_RESOLUTION|>--- conflicted
+++ resolved
@@ -13,8 +13,7 @@
 );
 
 import { QueryClient, QueryClientProvider } from "@tanstack/react-query";
-<<<<<<< HEAD
-=======
+
 import { AppProvider } from './AppProvider';
 import { AppConfig } from '@/context/AppContext';
 
@@ -26,7 +25,6 @@
   { url: 'wss://relay.primal.net', name: 'Primal' },
 ];
 
->>>>>>> 74b115ef
 const queryClient = new QueryClient({
   defaultOptions: {
     queries: {
@@ -53,15 +51,6 @@
   const { relays } = useRelays();
 
   return (
-<<<<<<< HEAD
-    <DynamicNostrLoginProvider storageKey='nostr:login'>
-      <NostrProvider relays={relays}>
-        <QueryClientProvider client={queryClient}>
-          {children}
-        </QueryClientProvider>
-      </NostrProvider>
-    </DynamicNostrLoginProvider>
-=======
     <AppProvider storageKey="nostr:app-config" defaultConfig={defaultConfig} presetRelays={presetRelays}>
       <DynamicNostrLoginProvider storageKey='nostr:login'>
         <NostrProvider>
@@ -71,6 +60,5 @@
         </NostrProvider>
       </DynamicNostrLoginProvider>
     </AppProvider>
->>>>>>> 74b115ef
   );
 }